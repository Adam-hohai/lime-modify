--- conflicted
+++ resolved
@@ -10,8 +10,6 @@
 
 from . import lime_base
 from .wrappers.scikit_image import SegmentationAlgorithm
-
-from skimage.segmentation import quickshift
 
 
 class ImageExplanation(object):
@@ -117,15 +115,10 @@
                          hide_color=None,
                          top_labels=5, num_features=100000, num_samples=1000,
                          batch_size=10,
-<<<<<<< HEAD
                          segmentation_fn=None,
-                         distance_metric='cosine', model_regressor=None):
-=======
-                         qs_kernel_size=4,
                          distance_metric='cosine',
                          model_regressor=None,
                          random_seed=None):
->>>>>>> b4961819
         """Generates explanations for a prediction.
 
         First, we generate neighborhood data by randomly perturbing features
@@ -150,36 +143,27 @@
             model_regressor: sklearn regressor to use in explanation. Defaults
             to Ridge regression in LimeBase. Must have model_regressor.coef_
             and 'sample_weight' as a parameter to model_regressor.fit()
-<<<<<<< HEAD
             segmentation_fn: SegmentationAlgorithm, wrapped skimage
-            segmentation fucntion
-=======
-            qs_kernel_size: the size of the kernel to use for the quickshift
-                segmentation
+            segmentation function
             random_seed: integer used as random seed for the segmentation
                 algorithm. If None, a random integer, between 0 and 1000,
                 will be generated using the internal random number generator.
->>>>>>> b4961819
 
         Returns:
             An Explanation object (see explanation.py) with the corresponding
             explanations.
         """
-<<<<<<< HEAD
+        if random_seed is None:
+            random_seed = self.random_state.randint(0, high=1000)
+
         if segmentation_fn is None:
             segmentation_fn = SegmentationAlgorithm('quickshift', kernel_size=4,
-                                                    max_dist=200, ratio=0.2)
+                                                    max_dist=200, ratio=0.2, random_seed=random_seed)
         try:
             segments = segmentation_fn(image)
         except ValueError as e:
             raise e
-=======
-        if random_seed is None:
-            random_seed = self.random_state.randint(0, high=1000)
-
-        segments = quickshift(image, kernel_size=qs_kernel_size,
-                              max_dist=200, ratio=0.2, random_seed=random_seed)
->>>>>>> b4961819
+
         fudged_image = image.copy()
         if hide_color is None:
             for x in np.unique(segments):
